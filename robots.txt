# www.sonce.org robots.txt
# Optimizirano za slovenske uporabnike in ključne besede

User-agent: *
Allow: /
Allow: /index.html
Allow: /kontakt
Allow: /o-nas
Allow: /storitve
Allow: /images/
Allow: /css/
Allow: /js/
Allow: /fonts/
Allow: /sitemap.xml

# Allow specific content paths
Allow: /brezplacna-pravna-pomoc
Allow: /pravno-svetovanje
Allow: /strokovno-svetovanje
Allow: /delovni-spori
Allow: /zastopanje
Allow: /koper
Allow: /slovenija
Allow: /zascita-pravic
Allow: /pristopna-izjava.pdf
Allow: /prospekt-sindikata-sonce-slovenije.pdf
Allow: /pogoji-uporabe.html
Allow: /pravilnik-o-zasebnosti.html
Allow: /pravilnik-o-piskotkih.html
Allow: /mobile-warning.html

# Googlebot specific rules
User-agent: Googlebot
Allow: /
Crawl-delay: 1
Allow: /*.js
Allow: /*.css
Allow: /*.png
Allow: /*.jpg
Allow: /*.jpeg
Allow: /*.gif
Allow: /*.svg
Allow: /*.webp

# Bingbot specific rules
User-agent: Bingbot
Allow: /
Crawl-delay: 1

# Slovenian search engine - Najdi.si
User-agent: NajdiBot
Allow: /
Crawl-delay: 1

# Block common bad bots
User-agent: Baiduspider
Disallow: /

User-agent: PetalBot
Disallow: /

User-agent: SemrushBot
Crawl-delay: 5

User-agent: AhrefsBot
Crawl-delay: 5

# Media files indexing control
User-agent: Googlebot-Image
Allow: /*.jpg$
Allow: /*.jpeg$
Allow: /*.gif$
Allow: /*.png$
Allow: /*.webp$
Disallow: /admin/images/

# Clean Parameters
Allow: /*?keyword=*
Allow: /*?lang=sl
Disallow: /*?*print=
Disallow: /*?*debug=
Disallow: /*?*test=

# Sitemaps
<<<<<<< HEAD
Sitemap: https://sonce.org/sitemap.xml 
=======
Sitemap: https://www.sonce.org/sitemap.xml
Sitemap: https://www.sonce.org/sitemap-sl.xml 
>>>>>>> a9f269c8
<|MERGE_RESOLUTION|>--- conflicted
+++ resolved
@@ -1,90 +1,85 @@
-# www.sonce.org robots.txt
-# Optimizirano za slovenske uporabnike in ključne besede
-
-User-agent: *
-Allow: /
-Allow: /index.html
-Allow: /kontakt
-Allow: /o-nas
-Allow: /storitve
-Allow: /images/
-Allow: /css/
-Allow: /js/
-Allow: /fonts/
-Allow: /sitemap.xml
-
-# Allow specific content paths
-Allow: /brezplacna-pravna-pomoc
-Allow: /pravno-svetovanje
-Allow: /strokovno-svetovanje
-Allow: /delovni-spori
-Allow: /zastopanje
-Allow: /koper
-Allow: /slovenija
-Allow: /zascita-pravic
-Allow: /pristopna-izjava.pdf
-Allow: /prospekt-sindikata-sonce-slovenije.pdf
-Allow: /pogoji-uporabe.html
-Allow: /pravilnik-o-zasebnosti.html
-Allow: /pravilnik-o-piskotkih.html
-Allow: /mobile-warning.html
-
-# Googlebot specific rules
-User-agent: Googlebot
-Allow: /
-Crawl-delay: 1
-Allow: /*.js
-Allow: /*.css
-Allow: /*.png
-Allow: /*.jpg
-Allow: /*.jpeg
-Allow: /*.gif
-Allow: /*.svg
-Allow: /*.webp
-
-# Bingbot specific rules
-User-agent: Bingbot
-Allow: /
-Crawl-delay: 1
-
-# Slovenian search engine - Najdi.si
-User-agent: NajdiBot
-Allow: /
-Crawl-delay: 1
-
-# Block common bad bots
-User-agent: Baiduspider
-Disallow: /
-
-User-agent: PetalBot
-Disallow: /
-
-User-agent: SemrushBot
-Crawl-delay: 5
-
-User-agent: AhrefsBot
-Crawl-delay: 5
-
-# Media files indexing control
-User-agent: Googlebot-Image
-Allow: /*.jpg$
-Allow: /*.jpeg$
-Allow: /*.gif$
-Allow: /*.png$
-Allow: /*.webp$
-Disallow: /admin/images/
-
-# Clean Parameters
-Allow: /*?keyword=*
-Allow: /*?lang=sl
-Disallow: /*?*print=
-Disallow: /*?*debug=
-Disallow: /*?*test=
-
-# Sitemaps
-<<<<<<< HEAD
-Sitemap: https://sonce.org/sitemap.xml 
-=======
-Sitemap: https://www.sonce.org/sitemap.xml
-Sitemap: https://www.sonce.org/sitemap-sl.xml 
->>>>>>> a9f269c8
+# www.sonce.org robots.txt
+# Optimizirano za slovenske uporabnike in ključne besede
+
+User-agent: *
+Allow: /
+Allow: /index.html
+Allow: /kontakt
+Allow: /o-nas
+Allow: /storitve
+Allow: /images/
+Allow: /css/
+Allow: /js/
+Allow: /fonts/
+Allow: /sitemap.xml
+
+# Allow specific content paths
+Allow: /brezplacna-pravna-pomoc
+Allow: /pravno-svetovanje
+Allow: /strokovno-svetovanje
+Allow: /delovni-spori
+Allow: /zastopanje
+Allow: /koper
+Allow: /slovenija
+Allow: /zascita-pravic
+Allow: /pristopna-izjava.pdf
+Allow: /prospekt-sindikata-sonce-slovenije.pdf
+Allow: /pogoji-uporabe.html
+Allow: /pravilnik-o-zasebnosti.html
+Allow: /pravilnik-o-piskotkih.html
+Allow: /mobile-warning.html
+
+# Googlebot specific rules
+User-agent: Googlebot
+Allow: /
+Crawl-delay: 1
+Allow: /*.js
+Allow: /*.css
+Allow: /*.png
+Allow: /*.jpg
+Allow: /*.jpeg
+Allow: /*.gif
+Allow: /*.svg
+Allow: /*.webp
+
+# Bingbot specific rules
+User-agent: Bingbot
+Allow: /
+Crawl-delay: 1
+
+# Slovenian search engine - Najdi.si
+User-agent: NajdiBot
+Allow: /
+Crawl-delay: 1
+
+# Block common bad bots
+User-agent: Baiduspider
+Disallow: /
+
+User-agent: PetalBot
+Disallow: /
+
+User-agent: SemrushBot
+Crawl-delay: 5
+
+User-agent: AhrefsBot
+Crawl-delay: 5
+
+# Media files indexing control
+User-agent: Googlebot-Image
+Allow: /*.jpg$
+Allow: /*.jpeg$
+Allow: /*.gif$
+Allow: /*.png$
+Allow: /*.webp$
+Disallow: /admin/images/
+
+# Clean Parameters
+Allow: /*?keyword=*
+Allow: /*?lang=sl
+Disallow: /*?*print=
+Disallow: /*?*debug=
+Disallow: /*?*test=
+
+# Sitemaps
+Sitemap: https://sonce.org/sitemap.xml