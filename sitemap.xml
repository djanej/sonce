<?xml version="1.0" encoding="UTF-8"?>
<urlset xmlns="http://www.sitemaps.org/schemas/sitemap/0.9"
        xmlns:xsi="http://www.w3.org/2001/XMLSchema-instance"
        xmlns:xhtml="http://www.w3.org/1999/xhtml"
        xsi:schemaLocation="http://www.sitemaps.org/schemas/sitemap/0.9
        http://www.sitemaps.org/schemas/sitemap/0.9/sitemap.xsd">
    
    <url>
<<<<<<< HEAD
        <loc>https://sonce.org/</loc>
        <lastmod>2024-03-20</lastmod>
=======
        <loc>https://www.sonce.org/</loc>
>>>>>>> a9f269c8
        <changefreq>weekly</changefreq>
        <priority>1.0</priority>
        <xhtml:link rel="alternate" hreflang="sl" href="https://sonce.org/"/>
    </url>

<<<<<<< HEAD
    <!-- Main Sections -->




    <!-- Legal Documents -->
    <url>
        <loc>https://sonce.org/pogoji-uporabe.html</loc>
        <lastmod>2024-03-20</lastmod>
=======
    <url>
        <loc>https://www.sonce.org/pogoji-uporabe.html</loc>
>>>>>>> a9f269c8
        <changefreq>yearly</changefreq>
        <priority>0.5</priority>
    </url>

    <url>
<<<<<<< HEAD
        <loc>https://sonce.org/pravilnik-o-zasebnosti.html</loc>
        <lastmod>2024-03-20</lastmod>
=======
        <loc>https://www.sonce.org/pravilnik-o-zasebnosti.html</loc>
>>>>>>> a9f269c8
        <changefreq>yearly</changefreq>
        <priority>0.5</priority>
    </url>

    <url>
<<<<<<< HEAD
        <loc>https://sonce.org/pravilnik-o-piskotkih.html</loc>
        <lastmod>2024-03-20</lastmod>
=======
        <loc>https://www.sonce.org/pravilnik-o-piskotkih.html</loc>
>>>>>>> a9f269c8
        <changefreq>yearly</changefreq>
        <priority>0.5</priority>
    </url>

    <url>
<<<<<<< HEAD
        <loc>https://sonce.org/pristopna-izjava.pdf</loc>
        <lastmod>2024-03-20</lastmod>
=======
        <loc>https://www.sonce.org/pristopna-izjava.pdf</loc>
>>>>>>> a9f269c8
        <changefreq>yearly</changefreq>
        <priority>0.8</priority>
    </url>

    <url>
<<<<<<< HEAD
        <loc>https://sonce.org/prospekt-sindikata-sonce-slovenije.pdf</loc>
        <lastmod>2024-03-20</lastmod>
        <changefreq>yearly</changefreq>
        <priority>0.7</priority>
    </url>

    <!-- Main Services -->
    <url>
        <loc>https://sonce.org/brezplacna-pravna-pomoc</loc>
        <lastmod>2024-04-29</lastmod>
        <changefreq>weekly</changefreq>
        <priority>0.9</priority>
        <image:image>
            <image:loc>https://sonce.org/images/pravna-pomoc.jpg</image:loc>
            <image:title>Brezplačna pravna pomoč - Sindikat Sonce Koper</image:title>
        </image:image>
    </url>

    <!-- Sections -->
    <url>
        <loc>https://sonce.org/pravno-svetovanje</loc>
        <lastmod>2024-04-29</lastmod>
        <changefreq>weekly</changefreq>
        <priority>0.8</priority>
    </url>

    <url>
        <loc>https://sonce.org/delovni-spori</loc>
        <lastmod>2024-04-29</lastmod>
        <changefreq>weekly</changefreq>
        <priority>0.8</priority>
    </url>

    <url>
        <loc>https://sonce.org/zastopanje-delavcev</loc>
        <lastmod>2024-04-29</lastmod>
        <changefreq>weekly</changefreq>
        <priority>0.8</priority>
    </url>

    <!-- Regional Pages -->
    <url>
        <loc>https://sonce.org/koper</loc>
        <lastmod>2024-04-29</lastmod>
        <changefreq>weekly</changefreq>
        <priority>0.8</priority>
    </url>

    <url>
        <loc>https://sonce.org/slovenija</loc>
        <lastmod>2024-04-29</lastmod>
        <changefreq>weekly</changefreq>
        <priority>0.7</priority>
    </url>

    <!-- Service Categories -->
    <url>
        <loc>https://sonce.org/strokovno-svetovanje</loc>
        <lastmod>2024-04-29</lastmod>
        <changefreq>weekly</changefreq>
        <priority>0.7</priority>
    </url>

    <url>
        <loc>https://sonce.org/zascita-pravic</loc>
        <lastmod>2024-04-29</lastmod>
        <changefreq>weekly</changefreq>
        <priority>0.7</priority>
    </url>

    <!-- Contact and About -->
    <url>
        <loc>https://sonce.org/kontakt</loc>
        <lastmod>2024-04-29</lastmod>
        <changefreq>monthly</changefreq>
        <priority>0.6</priority>
    </url>

    <url>
        <loc>https://sonce.org/o-nas</loc>
        <lastmod>2024-04-29</lastmod>
        <changefreq>monthly</changefreq>
        <priority>0.6</priority>
    </url>
=======
        <loc>https://www.sonce.org/prospekt-sindikata-sonce-slovenije.pdf</loc>
        <changefreq>yearly</changefreq>
        <priority>0.7</priority>
    </url>
>>>>>>> a9f269c8
</urlset> <|MERGE_RESOLUTION|>--- conflicted
+++ resolved
@@ -1,163 +1,130 @@
-<?xml version="1.0" encoding="UTF-8"?>
-<urlset xmlns="http://www.sitemaps.org/schemas/sitemap/0.9"
-        xmlns:xsi="http://www.w3.org/2001/XMLSchema-instance"
-        xmlns:xhtml="http://www.w3.org/1999/xhtml"
-        xsi:schemaLocation="http://www.sitemaps.org/schemas/sitemap/0.9
-        http://www.sitemaps.org/schemas/sitemap/0.9/sitemap.xsd">
-    
-    <url>
-<<<<<<< HEAD
-        <loc>https://sonce.org/</loc>
-        <lastmod>2024-03-20</lastmod>
-=======
-        <loc>https://www.sonce.org/</loc>
->>>>>>> a9f269c8
-        <changefreq>weekly</changefreq>
-        <priority>1.0</priority>
-        <xhtml:link rel="alternate" hreflang="sl" href="https://sonce.org/"/>
-    </url>
-
-<<<<<<< HEAD
-    <!-- Main Sections -->
-
-
-
-
-    <!-- Legal Documents -->
-    <url>
-        <loc>https://sonce.org/pogoji-uporabe.html</loc>
-        <lastmod>2024-03-20</lastmod>
-=======
-    <url>
-        <loc>https://www.sonce.org/pogoji-uporabe.html</loc>
->>>>>>> a9f269c8
-        <changefreq>yearly</changefreq>
-        <priority>0.5</priority>
-    </url>
-
-    <url>
-<<<<<<< HEAD
-        <loc>https://sonce.org/pravilnik-o-zasebnosti.html</loc>
-        <lastmod>2024-03-20</lastmod>
-=======
-        <loc>https://www.sonce.org/pravilnik-o-zasebnosti.html</loc>
->>>>>>> a9f269c8
-        <changefreq>yearly</changefreq>
-        <priority>0.5</priority>
-    </url>
-
-    <url>
-<<<<<<< HEAD
-        <loc>https://sonce.org/pravilnik-o-piskotkih.html</loc>
-        <lastmod>2024-03-20</lastmod>
-=======
-        <loc>https://www.sonce.org/pravilnik-o-piskotkih.html</loc>
->>>>>>> a9f269c8
-        <changefreq>yearly</changefreq>
-        <priority>0.5</priority>
-    </url>
-
-    <url>
-<<<<<<< HEAD
-        <loc>https://sonce.org/pristopna-izjava.pdf</loc>
-        <lastmod>2024-03-20</lastmod>
-=======
-        <loc>https://www.sonce.org/pristopna-izjava.pdf</loc>
->>>>>>> a9f269c8
-        <changefreq>yearly</changefreq>
-        <priority>0.8</priority>
-    </url>
-
-    <url>
-<<<<<<< HEAD
-        <loc>https://sonce.org/prospekt-sindikata-sonce-slovenije.pdf</loc>
-        <lastmod>2024-03-20</lastmod>
-        <changefreq>yearly</changefreq>
-        <priority>0.7</priority>
-    </url>
-
-    <!-- Main Services -->
-    <url>
-        <loc>https://sonce.org/brezplacna-pravna-pomoc</loc>
-        <lastmod>2024-04-29</lastmod>
-        <changefreq>weekly</changefreq>
-        <priority>0.9</priority>
-        <image:image>
-            <image:loc>https://sonce.org/images/pravna-pomoc.jpg</image:loc>
-            <image:title>Brezplačna pravna pomoč - Sindikat Sonce Koper</image:title>
-        </image:image>
-    </url>
-
-    <!-- Sections -->
-    <url>
-        <loc>https://sonce.org/pravno-svetovanje</loc>
-        <lastmod>2024-04-29</lastmod>
-        <changefreq>weekly</changefreq>
-        <priority>0.8</priority>
-    </url>
-
-    <url>
-        <loc>https://sonce.org/delovni-spori</loc>
-        <lastmod>2024-04-29</lastmod>
-        <changefreq>weekly</changefreq>
-        <priority>0.8</priority>
-    </url>
-
-    <url>
-        <loc>https://sonce.org/zastopanje-delavcev</loc>
-        <lastmod>2024-04-29</lastmod>
-        <changefreq>weekly</changefreq>
-        <priority>0.8</priority>
-    </url>
-
-    <!-- Regional Pages -->
-    <url>
-        <loc>https://sonce.org/koper</loc>
-        <lastmod>2024-04-29</lastmod>
-        <changefreq>weekly</changefreq>
-        <priority>0.8</priority>
-    </url>
-
-    <url>
-        <loc>https://sonce.org/slovenija</loc>
-        <lastmod>2024-04-29</lastmod>
-        <changefreq>weekly</changefreq>
-        <priority>0.7</priority>
-    </url>
-
-    <!-- Service Categories -->
-    <url>
-        <loc>https://sonce.org/strokovno-svetovanje</loc>
-        <lastmod>2024-04-29</lastmod>
-        <changefreq>weekly</changefreq>
-        <priority>0.7</priority>
-    </url>
-
-    <url>
-        <loc>https://sonce.org/zascita-pravic</loc>
-        <lastmod>2024-04-29</lastmod>
-        <changefreq>weekly</changefreq>
-        <priority>0.7</priority>
-    </url>
-
-    <!-- Contact and About -->
-    <url>
-        <loc>https://sonce.org/kontakt</loc>
-        <lastmod>2024-04-29</lastmod>
-        <changefreq>monthly</changefreq>
-        <priority>0.6</priority>
-    </url>
-
-    <url>
-        <loc>https://sonce.org/o-nas</loc>
-        <lastmod>2024-04-29</lastmod>
-        <changefreq>monthly</changefreq>
-        <priority>0.6</priority>
-    </url>
-=======
-        <loc>https://www.sonce.org/prospekt-sindikata-sonce-slovenije.pdf</loc>
-        <changefreq>yearly</changefreq>
-        <priority>0.7</priority>
-    </url>
->>>>>>> a9f269c8
+<?xml version="1.0" encoding="UTF-8"?>
+<urlset xmlns="http://www.sitemaps.org/schemas/sitemap/0.9"
+        xmlns:xsi="http://www.w3.org/2001/XMLSchema-instance"
+        xmlns:xhtml="http://www.w3.org/1999/xhtml"
+        xsi:schemaLocation="http://www.sitemaps.org/schemas/sitemap/0.9
+        http://www.sitemaps.org/schemas/sitemap/0.9/sitemap.xsd">
+    
+    <url>
+        <loc>https://sonce.org/</loc>
+        <lastmod>2024-03-20</lastmod>
+        <changefreq>weekly</changefreq>
+        <priority>1.0</priority>
+        <xhtml:link rel="alternate" hreflang="sl" href="https://sonce.org/"/>
+    </url>
+
+    <!-- Legal Documents -->
+    <url>
+        <loc>https://sonce.org/pogoji-uporabe.html</loc>
+        <lastmod>2024-03-20</lastmod>
+        <changefreq>yearly</changefreq>
+        <priority>0.5</priority>
+    </url>
+
+    <url>
+        <loc>https://sonce.org/pravilnik-o-zasebnosti.html</loc>
+        <lastmod>2024-03-20</lastmod>
+        <changefreq>yearly</changefreq>
+        <priority>0.5</priority>
+    </url>
+
+    <url>
+        <loc>https://sonce.org/pravilnik-o-piskotkih.html</loc>
+        <lastmod>2024-03-20</lastmod>
+        <changefreq>yearly</changefreq>
+        <priority>0.5</priority>
+    </url>
+
+    <url>
+        <loc>https://sonce.org/pristopna-izjava.pdf</loc>
+        <lastmod>2024-03-20</lastmod>
+        <changefreq>yearly</changefreq>
+        <priority>0.8</priority>
+    </url>
+
+    <url>
+        <loc>https://sonce.org/prospekt-sindikata-sonce-slovenije.pdf</loc>
+        <lastmod>2024-03-20</lastmod>
+        <changefreq>yearly</changefreq>
+        <priority>0.7</priority>
+    </url>
+
+    <!-- Main Services -->
+    <url>
+        <loc>https://sonce.org/brezplacna-pravna-pomoc</loc>
+        <lastmod>2024-04-29</lastmod>
+        <changefreq>weekly</changefreq>
+        <priority>0.9</priority>
+        <image:image>
+            <image:loc>https://sonce.org/images/pravna-pomoc.jpg</image:loc>
+            <image:title>Brezplačna pravna pomoč - Sindikat Sonce Koper</image:title>
+        </image:image>
+    </url>
+
+    <!-- Sections -->
+    <url>
+        <loc>https://sonce.org/pravno-svetovanje</loc>
+        <lastmod>2024-04-29</lastmod>
+        <changefreq>weekly</changefreq>
+        <priority>0.8</priority>
+    </url>
+
+    <url>
+        <loc>https://sonce.org/delovni-spori</loc>
+        <lastmod>2024-04-29</lastmod>
+        <changefreq>weekly</changefreq>
+        <priority>0.8</priority>
+    </url>
+
+    <url>
+        <loc>https://sonce.org/zastopanje-delavcev</loc>
+        <lastmod>2024-04-29</lastmod>
+        <changefreq>weekly</changefreq>
+        <priority>0.8</priority>
+    </url>
+
+    <!-- Regional Pages -->
+    <url>
+        <loc>https://sonce.org/koper</loc>
+        <lastmod>2024-04-29</lastmod>
+        <changefreq>weekly</changefreq>
+        <priority>0.8</priority>
+    </url>
+
+    <url>
+        <loc>https://sonce.org/slovenija</loc>
+        <lastmod>2024-04-29</lastmod>
+        <changefreq>weekly</changefreq>
+        <priority>0.7</priority>
+    </url>
+
+    <!-- Service Categories -->
+    <url>
+        <loc>https://sonce.org/strokovno-svetovanje</loc>
+        <lastmod>2024-04-29</lastmod>
+        <changefreq>weekly</changefreq>
+        <priority>0.7</priority>
+    </url>
+
+    <url>
+        <loc>https://sonce.org/zascita-pravic</loc>
+        <lastmod>2024-04-29</lastmod>
+        <changefreq>weekly</changefreq>
+        <priority>0.7</priority>
+    </url>
+
+    <!-- Contact and About -->
+    <url>
+        <loc>https://sonce.org/kontakt</loc>
+        <lastmod>2024-04-29</lastmod>
+        <changefreq>monthly</changefreq>
+        <priority>0.6</priority>
+    </url>
+
+    <url>
+        <loc>https://sonce.org/o-nas</loc>
+        <lastmod>2024-04-29</lastmod>
+        <changefreq>monthly</changefreq>
+        <priority>0.6</priority>
+    </url>
 </urlset> 